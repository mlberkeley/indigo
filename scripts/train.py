from indigo.core.train import train_faster_rcnn_dataset
from indigo.nn.transformer import Transformer
from indigo.nn.permutation_transformer import PermutationTransformer
from indigo.process.captions import Vocabulary
import tensorflow as tf
import argparse


if __name__ == "__main__":

    parser = argparse.ArgumentParser()
    parser.add_argument(
        '--train_folder', type=str, default='tfrecords')
    parser.add_argument(
        '--validate_folder', type=str, default='tfrecords')
    parser.add_argument(
        '--batch_size', type=int, default=16)
    parser.add_argument(
        '--beam_size', type=int, default=3)
    parser.add_argument(
        '--vocab_file', type=str, default='train2017_vocab.txt')
    parser.add_argument(
        '--num_epochs', type=int, default=10)
    parser.add_argument(
        '--model_ckpt', type=str, default='ckpt/indigo_l2r')
    parser.add_argument(
        '--embedding_size', type=int, default=256)
    parser.add_argument(
        '--heads', type=int, default=4)
    parser.add_argument(
        '--num_layers', type=int, default=2)
    parser.add_argument(
        '--queries_dropout', type=float, default=0.)
    parser.add_argument(
        '--keys_dropout', type=float, default=0.)
    parser.add_argument(
        '--values_dropout', type=float, default=0.)
    parser.add_argument(
        '--first_layer', type=str,
        default='region', choices=['region', 'discrete', 'continuous'])
    parser.add_argument(
        '--final_layer', type=str,
        default='indigo', choices=['indigo', 'logits'])
    parser.add_argument(
<<<<<<< HEAD
        '--use_permutation_generator', action='store_true')
    parser.add_argument(
        '--permutations_per_batch', type=int, default=1)
    parser.add_argument(
        '--use_policy_gradient', action='store_true')
    parser.add_argument(
        '--entropy_coeff', type=float, default=0.)
    parser.add_argument(
        '--use_birkhoff_von_neumann', action='store_true')
=======
        '--order', type=str,
        default='l2r', choices=['l2r', 'r2l'])
>>>>>>> 5ebca1c4
    args = parser.parse_args()

    if args.use_policy_gradient:
        assert args.use_permutation_generator
    if args.permutations_per_batch > 1 or args.entropy_coeff > 0.0:
        assert args.use_policy_gradient
        
    with tf.io.gfile.GFile(args.vocab_file, "r") as f:
        vocab = Vocabulary([x.strip() for x in f.readlines()],
                           unknown_word="<unk>",
                           unknown_id=1)

    if args.use_permutation_generator:
        permutation_generator = PermutationTransformer(vocab.size(),
                        args.embedding_size,
                        args.heads,
                        args.num_layers,
                        queries_dropout=args.queries_dropout,
                        keys_dropout=args.keys_dropout,
                        values_dropout=args.values_dropout,
                        first_layer=args.first_layer)
    else:
        permutation_generator = None
        
    model = Transformer(vocab.size(),
                        args.embedding_size,
                        args.heads,
                        args.num_layers,
                        queries_dropout=args.queries_dropout,
                        keys_dropout=args.keys_dropout,
                        values_dropout=args.values_dropout,
                        causal=True,
                        first_layer=args.first_layer,
                        final_layer=args.final_layer)

    train_faster_rcnn_dataset(args.train_folder,
                              args.validate_folder,
                              args.batch_size,
                              args.beam_size,
                              args.num_epochs,
                              model,
                              permutation_generator,
                              args.model_ckpt,
<<<<<<< HEAD
                              vocab,
                              args.permutations_per_batch,
                              args.use_policy_gradient,
                              entropy_coeff,
                              args.use_birkhoff_von_neumann)
=======
                              args.order,
                              vocab)
>>>>>>> 5ebca1c4
<|MERGE_RESOLUTION|>--- conflicted
+++ resolved
@@ -22,7 +22,7 @@
     parser.add_argument(
         '--num_epochs', type=int, default=10)
     parser.add_argument(
-        '--model_ckpt', type=str, default='ckpt/indigo_l2r')
+        '--model_ckpt', type=str, default='ckpt/nsds')
     parser.add_argument(
         '--embedding_size', type=int, default=256)
     parser.add_argument(
@@ -42,7 +42,6 @@
         '--final_layer', type=str,
         default='indigo', choices=['indigo', 'logits'])
     parser.add_argument(
-<<<<<<< HEAD
         '--use_permutation_generator', action='store_true')
     parser.add_argument(
         '--permutations_per_batch', type=int, default=1)
@@ -52,13 +51,13 @@
         '--entropy_coeff', type=float, default=0.)
     parser.add_argument(
         '--use_birkhoff_von_neumann', action='store_true')
-=======
-        '--order', type=str,
+    parser.add_argument(
+        '--baseline_order', type=str,
         default='l2r', choices=['l2r', 'r2l'])
->>>>>>> 5ebca1c4
+    
     args = parser.parse_args()
 
-    if args.use_policy_gradient:
+    if args.use_policy_gradient or args.use_birkhoff_von_neumann:
         assert args.use_permutation_generator
     if args.permutations_per_batch > 1 or args.entropy_coeff > 0.0:
         assert args.use_policy_gradient
@@ -96,16 +95,12 @@
                               args.batch_size,
                               args.beam_size,
                               args.num_epochs,
+                              args.baseline_order,
+                              vocab,
                               model,
                               permutation_generator,
                               args.model_ckpt,
-<<<<<<< HEAD
-                              vocab,
                               args.permutations_per_batch,
                               args.use_policy_gradient,
-                              entropy_coeff,
-                              args.use_birkhoff_von_neumann)
-=======
-                              args.order,
-                              vocab)
->>>>>>> 5ebca1c4
+                              args.entropy_coeff,
+                              args.use_birkhoff_von_neumann)